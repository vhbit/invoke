from spec import Spec, skip, eq_, raises

from invoke.tasks import task
from invoke.loader import Loader

from _utils import support


class task_(Spec):
    "@task"

    def setup(self):
        self.loader = Loader(root=support)
        self.vanilla = self.loader.load_collection('decorator')

    def allows_access_to_wrapped_object(self):
        def lolcats():
            pass
        eq_(task(lolcats).body, lolcats)

    def allows_alias_specification(self):
        eq_(self.vanilla['foo'], self.vanilla['bar'])

    def allows_default_specification(self):
        eq_(self.vanilla[''], self.vanilla['biz'])

    @raises(ValueError)
    def raises_ValueError_on_multiple_defaults(self):
        self.loader.load_collection('decorator_multi_default')

<<<<<<< HEAD
    def sets_arg_help(self):
        eq_(self.vanilla['punch'].helps['why'], 'Motive')

    def sets_arg_kind(self):
        skip()
=======
    def allows_annotating_args_as_positional(self):
        eq_(self.vanilla['one_positional'].positional, ['pos'])
        eq_(self.vanilla['two_positionals'].positional, ['pos1', 'pos2'])

    def when_positional_arg_missing_all_non_default_args_are_positional(self):
        eq_(self.vanilla['implicit_positionals'].positional, ['pos1', 'pos2'])
>>>>>>> 7b6b8f60


class Task_(Spec):
    class get_arguments:
        def setup(self):
            @task(positional=['arg3', 'arg1'])
            def mytask(arg1, arg2=False, arg3=5):
                pass
            self.task = mytask
            self.args = self.task.get_arguments()
            self.argdict = self._arglist_to_dict(self.args)

        def _arglist_to_dict(self, arglist):
            # This kinda duplicates Context.add_arg(x) for x in arglist :(
            ret = {}
            for arg in arglist:
                for name in arg.names:
                    ret[name] = arg
            return ret

        def _task_to_dict(self, task):
            return self._arglist_to_dict(task.get_arguments())

        def positional_args_come_first(self):
            eq_(self.args[0].name, 'arg3')
            eq_(self.args[1].name, 'arg1')
            eq_(self.args[2].name, 'arg2')

        def kinds_are_preserved(self):
            eq_(
                map(lambda x: x.kind, self.args),
                # Remember that the default 'kind' is a string.
                [int, str, bool]
            )

        def positional_flag_is_preserved(self):
            eq_(
                map(lambda x: x.positional, self.args),
                [True, True, False]
            )

        def turns_function_signature_into_Arguments(self):
            eq_(len(self.args), 3, str(self.args))
            assert 'arg2' in self.argdict

        def shortflags_created_by_default(self):
            assert 'a' in self.argdict
            # arg2 is only non positional flag
            assert self.argdict['a'] is self.argdict['arg2']

        def autocreated_short_flags_can_be_disabled(self):
            @task(auto_shortflags=False)
            def mytask(arg):
                pass
            args = self._task_to_dict(mytask)
            assert 'a' not in args
            assert 'arg' in args

        def autocreated_shortflags_dont_collide(self):
            "auto-created short flags don't collide"
            @task(positional=[])
            def mytask(arg1, arg2, barg):
                pass
            args = self._task_to_dict(mytask)
            assert 'a' in args
            assert args['a'] is args['arg1']
            assert 'r' in args
            assert args['r'] is args['arg2']
            assert 'b' in args
            assert args['b'] is args['barg']

        def early_auto_shortflags_shouldnt_lock_out_real_shortflags(self):
            # I.e. "task --foo -f" => --foo should NOT get to pick '-f' for its
            # shortflag or '-f' is totally fucked.
            @task(positional=[])
            def mytask(longarg, l):
                pass
            args = self._task_to_dict(mytask)
            assert 'longarg' in args
            assert 'o' in args
            assert args['o'] is args['longarg']
            assert 'l' in args<|MERGE_RESOLUTION|>--- conflicted
+++ resolved
@@ -28,20 +28,18 @@
     def raises_ValueError_on_multiple_defaults(self):
         self.loader.load_collection('decorator_multi_default')
 
-<<<<<<< HEAD
     def sets_arg_help(self):
         eq_(self.vanilla['punch'].helps['why'], 'Motive')
 
     def sets_arg_kind(self):
         skip()
-=======
+
     def allows_annotating_args_as_positional(self):
         eq_(self.vanilla['one_positional'].positional, ['pos'])
         eq_(self.vanilla['two_positionals'].positional, ['pos1', 'pos2'])
 
     def when_positional_arg_missing_all_non_default_args_are_positional(self):
         eq_(self.vanilla['implicit_positionals'].positional, ['pos1', 'pos2'])
->>>>>>> 7b6b8f60
 
 
 class Task_(Spec):
