from ..vendor.lexicon import Lexicon

from .argument import Argument


def to_flag(name):
    if len(name) == 1:
        return '-' + name
    return '--' + name

def sort_candidate(arg):
    names = arg.names
    # TODO: is there no "split into two buckets on predicate" builtin?
    shorts = filter(lambda x: len(x.strip('-')) == 1, names)
    longs = filter(lambda x: x not in shorts, names)
    return sorted(shorts if shorts else longs)[0]

def cmp_args(a, b):
    a, b = map(sort_candidate, (a, b))
    # Long flags win over short flags
    if len(a) == 1 and len(b) != 1:
        return 1
    elif len(a) != 1 and len(b) == 1:
        return -1
    # Equal sized flags get cmp'd normally
    else:
        return cmp(a, b)


class Context(object):
    """
    Parsing context with knowledge of flags & their format.

    Generally associated with the core program or a task.

    When run through a parser, will also hold runtime values filled in by the
    parser.
    """
    def __init__(self, name=None, aliases=(), args=()):
        """
        Create a new ``Context`` named ``name``, with ``aliases``.

        ``name`` is optional, and should be a string if given. It's used to
        tell Context objects apart, and for use in a Parser when determining
        what chunk of input might belong to a given Context.

        ``aliases`` is also optional and should be an iterable containing
        strings. Parsing will honor any aliases when trying to "find" a given
        context in its input.

        May give one or more ``args``, which is a quick alternative to calling
        ``for arg in args: self.add_arg(arg)`` after initialization.
        """
        self.args = Lexicon()
        self.positional_args = []
        self.flags = Lexicon()
        self.name = name
        self.aliases = aliases
        for arg in args:
            self.add_arg(arg)

    def __str__(self):
        aliases = (" (%s)" % ', '.join(self.aliases)) if self.aliases else ""
        name = (" %s%s" % (self.name, aliases)) if self.name else ""
        return "Context%s: %r" % (name, self.args)

    def add_arg(self, *args, **kwargs):
        """
        Adds given ``Argument`` (or constructor args for one) to this context.

        The Argument in question is added to two dict attributes:

        * ``args``: "normal" access, i.e. the given names are directly exposed
          as keys.
        * ``flags``: "flaglike" access, i.e. the given names are translated
          into CLI flags, e.g. ``"foo"`` is accessible via ``flags['--foo']``.
        """
        # Normalize
        if len(args) == 1 and isinstance(args[0], Argument):
            arg = args[0]
        else:
            arg = Argument(*args, **kwargs)
        # Test
        for name in arg.names:
            if name in self.args:
                msg = "Tried to add an argument named %r but one already exists!"
                raise ValueError(msg % name)
        # All arguments added to .args
        main = arg.name
        self.args[main] = arg
        # Positional and nonpositional args get split up between
        # .positional_args and .flags
        if arg.positional:
            self.positional_args.append(arg)
        else:
            self.flags[to_flag(main)] = arg
        # All args get their aliases added to .args too
        for name in arg.nicknames:
            self.args.alias(name, to=main)
<<<<<<< HEAD
            self.flags.alias(to_flag(name), to=to_flag(main))

    def help_for(self, flag):
        """
        Return help line string for given ``flag``.
        """
        # Obtain arg obj
        if flag not in self.flags:
            raise ValueError("%r is not a valid flag for this context" % flag)
        arg = self.flags[flag]
        # Show all potential names for this flag in the output
        names = list(set([flag] + self.flags.aliases_of(flag)))
        # Determine expected value type, if any
        value = {
            str: 'STRING',
        }.get(arg.kind)
        # Format & go
        full_names = []
        for name in names:
            sep = " " if len(name.strip('-')) == 1 else "="
            full_names.append(name + ((sep + value) if value else ""))
        namestr = ", ".join(sorted(full_names, key=len))
        helpstr = ((" " * 8) + arg.help) if arg.help else ""
        return namestr + helpstr

    def help_lines(self):
        """
        Return sorted iterable of help lines for all member Arguments.

        Sorts like so:

        * General sort is alphanumerically
        * Short flags win over long flags
        * Arguments with *only* long flags and *no* short flags will come
          first.
        * When an Argument has multiple long or short flags, it will sort using
          the most favorable (lowest alphabetically) candidate.

        This will result in a help list like so:

            --alpha, --zeta # 'alpha' wins
            --beta
            -a, --query # short flag wins
            -b, --argh
            -c
        """
        # TODO: argument/flag API must change :(
        # having to call to_flag on 1st name of an Argument is just dumb.
        # To pass in an Argument object to help_for may require moderate
        # changes?
        return map(
            lambda x: self.help_for(to_flag(x.names[0])),
            sorted(self.flags.values(), cmp=cmp_args)
        )
=======
            # But only alias flags within .flags
            if not arg.positional:
                self.flags.alias(to_flag(name), to=to_flag(main))

    @property
    def needs_positional_arg(self):
        return any(x.value is None for x in self.positional_args)
>>>>>>> 7b6b8f60
<|MERGE_RESOLUTION|>--- conflicted
+++ resolved
@@ -97,8 +97,13 @@
         # All args get their aliases added to .args too
         for name in arg.nicknames:
             self.args.alias(name, to=main)
-<<<<<<< HEAD
-            self.flags.alias(to_flag(name), to=to_flag(main))
+            # But only alias flags within .flags
+            if not arg.positional:
+                self.flags.alias(to_flag(name), to=to_flag(main))
+
+    @property
+    def needs_positional_arg(self):
+        return any(x.value is None for x in self.positional_args)
 
     def help_for(self, flag):
         """
@@ -151,13 +156,4 @@
         return map(
             lambda x: self.help_for(to_flag(x.names[0])),
             sorted(self.flags.values(), cmp=cmp_args)
-        )
-=======
-            # But only alias flags within .flags
-            if not arg.positional:
-                self.flags.alias(to_flag(name), to=to_flag(main))
-
-    @property
-    def needs_positional_arg(self):
-        return any(x.value is None for x in self.positional_args)
->>>>>>> 7b6b8f60
+        )