"""
This module contains the core `.Task` class & convenience decorators used to
generate new tasks.
"""
import inspect
import types

from .vendor import six
from .vendor.lexicon import Lexicon

from .context import Context
from .parser import Argument

if six.PY3:
    from itertools import zip_longest
else:
    from itertools import izip_longest as zip_longest


#: Sentinel object representing a truly blank value (vs ``None``).
NO_DEFAULT = object()


class Task(object):
    """
    Core object representing an executable task & its argument specification.
    """
    # TODO: store these kwarg defaults central, refer to those values both here
    # and in @task.
    # TODO: allow central per-session / per-taskmodule control over some of
    # them, e.g. (auto_)positional, auto_shortflags.
    # NOTE: we shadow __builtins__.help here. It's purposeful. :(
    def __init__(self,
        body,
        name=None,
        contextualized=False,
        aliases=(),
        positional=None,
        optional=(),
        default=False,
        auto_shortflags=True,
        help=None,
        pre=None,
        post=None,
        autoprint=False,
    ):
        # Real callable
        self.body = body
        # Must copy doc/name here because Sphinx is stupid about properties.
        self.__doc__ = getattr(body, '__doc__', '')
        self.__name__ = getattr(body, '__name__', '')
        # Is this a contextualized task?
        self.contextualized = contextualized
        # Default name, alternate names, and whether it should act as the
        # default for its parent collection
        self._name = name
        self.aliases = aliases
        self.is_default = default
        # Arg/flag/parser hints
        self.positional = self.fill_implicit_positionals(positional)
        self.optional = optional
        self.auto_shortflags = auto_shortflags
        self.help = help or {}
        # Call chain bidness
        self.pre = pre or []
        self.post = post or []
        self.times_called = 0
        # Whether to print return value post-execution
        self.autoprint = autoprint

    @property
    def name(self):
        return self._name or self.__name__

    def __str__(self):
        aliases = ""
        if self.aliases:
            aliases = " ({0})".format(', '.join(self.aliases))
        return "<Task {0!r}{1}>".format(self.name, aliases)

    def __repr__(self):
        return str(self)

    def __eq__(self, other):
        if self.name != other.name:
            return False
        # Functions do not define __eq__ but func_code objects apparently do.
        # (If we're wrapping some other callable, they will be responsible for
        # defining equality on their end.)
        if self.body == other.body:
            return True
        else:
            try:
                return (
                    six.get_function_code(self.body) ==
                    six.get_function_code(other.body)
                )
            except AttributeError:
                return False

    def __hash__(self):
        # Presumes name and body will never be changed. Hrm.
        # Potentially cleaner to just not use Tasks as hash keys, but let's do
        # this for now.
        return hash(self.name) + hash(self.body)

    def __call__(self, *args, **kwargs):
        # Guard against calling contextualized tasks with no context.
        if self.contextualized and not isinstance(args[0], Context):
            raise TypeError("Contextualized task expected a Context, got %s instead!" % type(args[0]))
        result = self.body(*args, **kwargs)
        self.times_called += 1
        return result

    @property
    def called(self):
        return self.times_called > 0

    def argspec(self, body):
        """
        Returns two-tuple:

        * First item is list of arg names, in order defined.

            * I.e. we *cannot* simply use a dict's ``keys()`` method here.

        * Second item is dict mapping arg names to default values or
          `.NO_DEFAULT` (an 'empty' value distinct from None, since None
          is a valid value on its own).
        """
        # Handle callable-but-not-function objects
        # TODO: __call__ exhibits the 'self' arg; do we manually nix 1st result
        # in argspec, or is there a way to get the "really callable" spec?
        func = body if isinstance(body, types.FunctionType) else body.__call__
        spec = inspect.getargspec(func)
        arg_names = spec.args[:]
        matched_args = [reversed(x) for x in [spec.args, spec.defaults or []]]
        spec_dict = dict(zip_longest(*matched_args, fillvalue=NO_DEFAULT))
        # Remove context argument, if applicable
        if self.contextualized:
            context_arg = arg_names.pop(0)
            del spec_dict[context_arg]
        return arg_names, spec_dict

    def fill_implicit_positionals(self, positional):
        args, spec_dict = self.argspec(self.body)
        # If positionals is None, everything lacking a default
        # value will be automatically considered positional.
        if positional is None:
            positional = []
            for name in args: # Go in defined order, not dict "order"
                default = spec_dict[name]
                if default is NO_DEFAULT:
                    positional.append(name)
        return positional

    def arg_opts(self, name, default, taken_names):
        opts = {}
        # Whether it's positional or not
        opts['positional'] = name in self.positional
        # Whether it is a value-optional flag
        opts['optional'] = name in self.optional
        # Argument name(s) (replace w/ dashed version if underscores present,
        # and move the underscored version to be the attr_name instead.)
        if '_' in name:
            opts['attr_name'] = name
            name = name.replace('_', '-')
        names = [name]
        if self.auto_shortflags:
            # Must know what short names are available
            for char in name:
                if not (char == name or char in taken_names):
                    names.append(char)
                    break
        opts['names'] = names
        # Handle default value & kind if possible
        if default not in (None, NO_DEFAULT):
            # TODO: allow setting 'kind' explicitly.
            opts['kind'] = type(default)
            opts['default'] = default
        # Help
        if name in self.help:
            opts['help'] = self.help[name]
        return opts

    def get_arguments(self):
        """
        Return a list of Argument objects representing this task's signature.
        """
        # Core argspec
        arg_names, spec_dict = self.argspec(self.body)
        # Obtain list of args + their default values (if any) in
        # declaration/definition order (i.e. based on getargspec())
        tuples = [(x, spec_dict[x]) for x in arg_names]
        # Prime the list of all already-taken names (mostly for help in
        # choosing auto shortflags)
        taken_names = set(x[0] for x in tuples)
        # Build arg list (arg_opts will take care of setting up shortnames,
        # etc)
        args = []
        for name, default in tuples:
            new_arg = Argument(**self.arg_opts(name, default, taken_names))
            args.append(new_arg)
            # Update taken_names list with new argument's full name list
            # (which may include new shortflags) so subsequent Argument
            # creation knows what's taken.
            taken_names.update(set(new_arg.names))
        # Now we need to ensure positionals end up in the front of the list, in
        # order given in self.positionals, so that when Context consumes them,
        # this order is preserved.
        for posarg in reversed(self.positional):
            for i, arg in enumerate(args):
                if arg.name == posarg:
                    args.insert(0, args.pop(i))
                    break
        return args


def task(*args, **kwargs):
    """
    Marks wrapped callable object as a valid Invoke task.

    May be called without any parentheses if no extra options need to be
    specified. Otherwise, the following keyword arguments are allowed in the
    parenthese'd form:

    * ``name``: Default name to use when binding to a `.Collection`. Useful for
      avoiding Python namespace issues (i.e. when the desired CLI level name
      can't or shouldn't be used as the Python level name.)
    * ``contextualized``: Hints to callers (especially the CLI) that this task
      expects to be given a `~invoke.context.Context` object as its first
      argument when called.
    * ``aliases``: Specify one or more aliases for this task, allowing it to be
      invoked as multiple different names. For example, a task named ``mytask``
      with a simple ``@task`` wrapper may only be invoked as ``"mytask"``.
      Changing the decorator to be ``@task(aliases=['myothertask'])`` allows
      invocation as ``"mytask"`` *or* ``"myothertask"``.
    * ``positional``: Iterable overriding the parser's automatic "args with no
      default value are considered positional" behavior. If a list of arg
      names, no args besides those named in this iterable will be considered
      positional. (This means that an empty list will force all arguments to be
      given as explicit flags.)
    * ``optional``: Iterable of argument names, declaring those args to
      have :ref:`optional values <optional-values>`. Such arguments may be
      given as value-taking options (e.g. ``--my-arg=myvalue``, wherein the
      task is given ``"myvalue"``) or as Boolean flags (``--my-arg``, resulting
      in ``True``).
    * ``default``: Boolean option specifying whether this task should be its
      collection's default task (i.e. called if the collection's own name is
      given.)
    * ``auto_shortflags``: Whether or not to automatically create short
      flags from task options; defaults to True.
    * ``help``: Dict mapping argument names to their help strings. Will be
      displayed in ``--help`` output.
<<<<<<< HEAD
    * ``pre``: List of task objects to execute prior to the
      wrapped task whenever it is executed.
    * ``autoprint``: Boolean determining whether to automatically print this
      task's return value to standard output when invoked via the CLI. Defaults
      to False.
=======
    * ``pre``, ``post``: Lists of task objects to execute prior to, or after,
      the wrapped task whenever it is executed.
>>>>>>> ece10c0d

    If any non-keyword arguments are given, they are taken as the value of the
    ``pre`` kwarg for convenience's sake. (It is an error to give both
    ``*args`` and ``pre`` at the same time.)
    """
    # @task -- no options were (probably) given.
    # Also handles ctask's use case when given as @ctask, equivalent to
    # @task(obj, contextualized=True).
    if len(args) == 1 and callable(args[0]) and not isinstance(args[0], Task):
        return Task(args[0], **kwargs)
    # @task(pre, tasks, here)
    if args:
        if 'pre' in kwargs:
            raise TypeError("May not give *args and 'pre' kwarg simultaneously!")
        kwargs['pre'] = args
    # @task(options)
    # TODO: pull in centrally defined defaults here (see Task)
    name = kwargs.pop('name', None)
    contextualized = kwargs.pop('contextualized', False)
    aliases = kwargs.pop('aliases', ())
    positional = kwargs.pop('positional', None)
    optional = tuple(kwargs.pop('optional', ()))
    default = kwargs.pop('default', False)
    auto_shortflags = kwargs.pop('auto_shortflags', True)
    help = kwargs.pop('help', {})
    pre = kwargs.pop('pre', [])
    post = kwargs.pop('post', [])
    autoprint = kwargs.pop('autoprint', False)
    # Handle unknown kwargs
    if kwargs:
        kwarg = (" unknown kwargs %r" % (kwargs,)) if kwargs else ""
        raise TypeError("@task was called with" + kwarg)
    def inner(obj):
        obj = Task(
            obj,
            name=name,
            contextualized=contextualized,
            aliases=aliases,
            positional=positional,
            optional=optional,
            default=default,
            auto_shortflags=auto_shortflags,
            help=help,
            pre=pre,
            post=post,
            autoprint=autoprint,
        )
        return obj
    return inner


def ctask(*args, **kwargs):
    """
    Wrapper for `.task` which sets ``contextualized=True`` by default.

    Please see `.task` for documentation.
    """
    kwargs.setdefault('contextualized', True)
    return task(*args, **kwargs)


class Call(object):
    """
    Represents a call/execution of a `.Task` with some arguments.

    Wraps its `.Task` so it can be treated as one by `.Executor`.

    Similar to `~functools.partial` with some added functionality (such as the
    delegation to the inner task, and optional tracking of a given name.)
    """
    def __init__(self, task, *args, **kwargs):
        self.task = task
        self.args = args
        self.kwargs = kwargs
        self.name = None # Mostly manipulated by client code

    def __getattr__(self, name):
        return getattr(self.task, name)


# Convenience/aesthetically pleasing-ish alias
call = Call<|MERGE_RESOLUTION|>--- conflicted
+++ resolved
@@ -252,16 +252,11 @@
       flags from task options; defaults to True.
     * ``help``: Dict mapping argument names to their help strings. Will be
       displayed in ``--help`` output.
-<<<<<<< HEAD
-    * ``pre``: List of task objects to execute prior to the
-      wrapped task whenever it is executed.
+    * ``pre``, ``post``: Lists of task objects to execute prior to, or after,
+      the wrapped task whenever it is executed.
     * ``autoprint``: Boolean determining whether to automatically print this
       task's return value to standard output when invoked via the CLI. Defaults
       to False.
-=======
-    * ``pre``, ``post``: Lists of task objects to execute prior to, or after,
-      the wrapped task whenever it is executed.
->>>>>>> ece10c0d
 
     If any non-keyword arguments are given, they are taken as the value of the
     ``pre`` kwarg for convenience's sake. (It is an error to give both
